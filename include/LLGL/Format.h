--- conflicted
+++ resolved
@@ -139,17 +139,11 @@
 
 /* ----- Functions ----- */
 
-<<<<<<< HEAD
-    Float,  //!< 32-bit floating-point (float).
-    Double, //!< 64-bit real type (double). \note Only supported with: OpenGL
-};
-=======
 /**
 \defgroup group_format_util Hardware format utility functions.
 \addtogroup group_format_util
 @{
 */
->>>>>>> 4cdb0b67
 
 /**
 \brief Returns the bit size of the specified hardware format.
